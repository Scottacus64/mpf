--- conflicted
+++ resolved
@@ -778,13 +778,8 @@
     port: single|str|
     use_separate_thread: single|bool|true
 sound_player:
-<<<<<<< HEAD
-    action: single|enum(play,stop)|play
-=======
     __valid_in__: machine, mode, show
     action: single|enum(play,stop)|play
-    track: single|str|None
->>>>>>> 6915a944
     volume: single|gain|None
     loops: single|int|None
     priority: single|int|None
