"""Version string of MPF.

This modules holds the MPF version strings, including the version of BCP it
needs and the config file version it needs.

It's used internally for all sorts of things, from printing the output of the
`mpf --version` command, to making sure any processes connected via BCP are
the proper versions, to automatically triggering new builds and deployments to
PyPI.

"""

<<<<<<< HEAD
__version__ = '0.33.0-dev.12'
=======
__version__ = '0.33.0-dev.15'
>>>>>>> 2a316d94
__short_version__ = '0.33'
__bcp_version__ = '1.1'
__config_version__ = '4'
__show_version__ = '4'

version = "MPF v{}".format(__version__)

extended_version = "MPF v{}, Config version:{}, Show version: {}, " \
                   "BCP version:{}".format(__version__, __config_version__,
                                           __show_version__, __bcp_version__)<|MERGE_RESOLUTION|>--- conflicted
+++ resolved
@@ -10,11 +10,7 @@
 
 """
 
-<<<<<<< HEAD
-__version__ = '0.33.0-dev.12'
-=======
 __version__ = '0.33.0-dev.15'
->>>>>>> 2a316d94
 __short_version__ = '0.33'
 __bcp_version__ = '1.1'
 __config_version__ = '4'
