--- conflicted
+++ resolved
@@ -79,12 +79,9 @@
         - mpf.devices.logic_blocks.Sequence
         - mpf.devices.timer.Timer
         - mpf.devices.segment_display.SegmentDisplay
-<<<<<<< HEAD
-        - mpf.devices.stepper.Stepper
-=======
         - mpf.devices.sequence_shot.SequenceShot
         - mpf.devices.hardware_sound_system.HardwareSoundSystem
->>>>>>> c795a773
+        - mpf.devices.stepper.Stepper
 
     plugins:
         mpf.plugins.auditor.Auditor
